#coding: utf8

[db]
host = 127.0.0.1
port = 3306
user = jumpserver
password = mysql234
database = jumpserver

[ldap]
<<<<<<< HEAD
host_url = ldap://192.168.8.60:389
base_dn = dc=fengxing,dc=org
root_dn = cn=admin,dc=fengxing,dc=org
root_pw = 123456
=======
ldap_enable = 1
host_url = ldap://127.0.0.1:389
base_dn = dc=jumpserver,dc=org
root_dn = cn=admin,dc=jumpserver,dc=org
root_pw = secret234
>>>>>>> 7435d602

[web]
key = 88aaaf7ffe3c6c04
<|MERGE_RESOLUTION|>--- conflicted
+++ resolved
@@ -8,18 +8,15 @@
 database = jumpserver
 
 [ldap]
-<<<<<<< HEAD
 host_url = ldap://192.168.8.60:389
 base_dn = dc=fengxing,dc=org
 root_dn = cn=admin,dc=fengxing,dc=org
 root_pw = 123456
-=======
-ldap_enable = 1
+ldap_enable = 0
 host_url = ldap://127.0.0.1:389
 base_dn = dc=jumpserver,dc=org
 root_dn = cn=admin,dc=jumpserver,dc=org
 root_pw = secret234
->>>>>>> 7435d602
 
 [web]
 key = 88aaaf7ffe3c6c04
