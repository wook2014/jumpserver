--- conflicted
+++ resolved
@@ -19,11 +19,9 @@
 from .models import User, UserGroup, LoginLog
 from .utils import check_user_valid, generate_token, get_login_ip, \
     check_otp_code, set_user_login_failed_count_to_cache, is_block_login
-<<<<<<< HEAD
+from .hands import Asset, SystemUser
 from orgs.utils import current_org
 from common.permissions import IsOrgAdmin, IsCurrentUserOrReadOnly, IsOrgAdminOrAppUser
-=======
->>>>>>> c01936fa
 from .hands import Asset, SystemUser
 from common.mixins import IDInFilterMixin
 from common.utils import get_logger
