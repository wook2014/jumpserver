--- conflicted
+++ resolved
@@ -201,12 +201,7 @@
 
 
 ### License & Copyright
-<<<<<<< HEAD
 Copyright (c) 2014-2019 飞致云 FIT2CLOUD, All rights reserved.
-=======
-----
-Copyright (c) 2014-2019 Beijing Duizhan Tech, Inc., All rights reserved.
->>>>>>> cf2455c0
 
 Licensed under The GNU General Public License version 2 (GPLv2)  (the "License"); you may not use this file except in compliance with the License. You may obtain a copy of the License at
 
