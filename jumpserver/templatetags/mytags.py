--- conflicted
+++ resolved
@@ -110,7 +110,6 @@
     """不同角色不同头像"""
     role_dict = {'0': 'user', '1': 'admin', '2': 'root'}
     return role_dict.get(str(role_id), 'user')
-<<<<<<< HEAD
 
 
 @register.filter(name='result2bool')
@@ -183,7 +182,6 @@
     names = [members.name for members in member.all()]
 
     return ','.join(names)
-=======
 #
 #
 # @register.filter(name='get_user_asset_group')
@@ -312,5 +310,4 @@
     """
     ip str to list
     """
-    return ip_str.split(',')
->>>>>>> 0f29745b
+    return ip_str.split(',')