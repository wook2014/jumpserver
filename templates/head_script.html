<script src="/static/js/jquery-2.1.1.js"></script>
<script src="/static/js/bootstrap.min.js"></script>
<script src="/static/js/base.js"></script>
<<<<<<< HEAD
=======
<script>
{#    $(document).ready(function(){#}
{#        $('.i-checks').iCheck({#}
{#            checkboxClass: 'icheckbox_square-green',#}
{#            radioClass: 'iradio_square-green'#}
{#        });#}
{#    });#}


</script>



>>>>>>> 46cc593a

<!-- validator js -->
<script src="/static/js/validator/jquery.validator.js"></script>
<script src="/static/js/validator/zh_CN.js"></script><|MERGE_RESOLUTION|>--- conflicted
+++ resolved
@@ -1,22 +1,6 @@
 <script src="/static/js/jquery-2.1.1.js"></script>
 <script src="/static/js/bootstrap.min.js"></script>
 <script src="/static/js/base.js"></script>
-<<<<<<< HEAD
-=======
-<script>
-{#    $(document).ready(function(){#}
-{#        $('.i-checks').iCheck({#}
-{#            checkboxClass: 'icheckbox_square-green',#}
-{#            radioClass: 'iradio_square-green'#}
-{#        });#}
-{#    });#}
-
-
-</script>
-
-
-
->>>>>>> 46cc593a
 
 <!-- validator js -->
 <script src="/static/js/validator/jquery.validator.js"></script>
