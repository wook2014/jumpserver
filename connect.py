--- conflicted
+++ resolved
@@ -518,14 +518,10 @@
 
     @staticmethod
     def get_max_asset_property_length(assets, property_='hostname'):
-<<<<<<< HEAD
-        return max([len(getattr(asset, property_)) for asset in assets])
-=======
         try:
             return max([len(getattr(asset, property_)) for asset in assets])
         except ValueError:
             return 30
->>>>>>> f994c4d1
 
     def print_search_result(self):
         hostname_max_length = self.get_max_asset_property_length(self.search_result)
