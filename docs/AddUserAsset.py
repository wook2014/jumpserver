--- conflicted
+++ resolved
@@ -108,24 +108,13 @@
 
 
 if __name__ == '__main__':
-<<<<<<< HEAD
     test_add_dept()
     test_add_group()
     test_add_user()
     test_add_idc()
     test_add_asset_group()
     test_add_asset()
-   # test_add_log()
-=======
-    #test_add_asset()
-    #test_add_dept()
-    #test_add_group()
-    #test_add_user()
-    #test_add_idc()
-    #test_add_asset_group()
-    #test_add_asset()
     test_add_log()
->>>>>>> ce6494ba
 
 
 
