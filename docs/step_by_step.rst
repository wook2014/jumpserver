一步一步安装
--------------------------

环境
~~~~~~~

-  系统: CentOS 7
-  IP: 192.168.244.144
-  关闭 selinux 和防火墙

::

    # CentOS 7
    $ setenforce 0  # 可以设置配置文件永久关闭
    $ systemctl stop iptables.service
    $ systemctl stop firewalld.service

    # 修改字符集，否则可能报 input/output error的问题，因为日志里打印了中文
    $ localedef -c -f UTF-8 -i zh_CN zh_CN.UTF-8
    $ export LC_ALL=zh_CN.UTF-8
    $ echo 'LANG=zh_CN.UTF-8' > /etc/sysconfig/i18n

    # CentOS6
    $ setenforce 0
    $ service iptables stop

一. 准备 Python3 和 Python 虚拟环境
~~~~~~~~~~~~~~~~~~~~~~~~~~~~~~~~~~~~~~~~~

**1.1 安装依赖包**

::

    $ yum -y install wget sqlite-devel xz gcc automake zlib-devel openssl-devel epel-release git

Yum 加速设置请参考 <http://mirrors.163.com/.help/centos.html>

**1.2 编译安装**

::

    $ wget https://www.python.org/ftp/python/3.6.1/Python-3.6.1.tar.xz
    $ tar xvf Python-3.6.1.tar.xz  && cd Python-3.6.1
    $ ./configure && make && make install

    # 必须执行编译安装，否则安装 Python 库依赖会出错

**1.3 建立 Python 虚拟环境**

因为 CentOS 6/7 自带的是 Python2，而 Yum 等工具依赖原来的 Python，为了不扰乱原来的环境我们来使用 Python 虚拟环境

::

    $ cd /opt
    $ python3 -m venv py3
    $ source /opt/py3/bin/activate

    # 看到下面的提示符代表成功，以后运行 Jumpserver 都要先运行以上 source 命令，以下所有命令均在该虚拟环境中运行
    (py3) [root@localhost py3]

二. 安装 Jumpserver 1.0.0
~~~~~~~~~~~~~~~~~~~~~~~~~~~~~~

**2.1 下载或 Clone 项目**

项目提交较多 git clone 时较大，你可以选择去 Github 项目页面直接下载zip包。

::

    $ cd /opt/
    $ git clone --depth=1 https://github.com/jumpserver/jumpserver.git && cd jumpserver && git checkout master

**2.2 安装依赖 RPM 包**

::

    $ cd /opt/jumpserver/requirements
    $ yum -y install $(cat rpm_requirements.txt)  # 如果没有任何报错请继续

**2.3 安装 Python 库依赖**

::

    $ pip install -r requirements.txt  # 不要指定-i参数，因为镜像上可能没有最新的包，如果没有任何报错请继续

Pip 加速设置请参考 <https://segmentfault.com/a/1190000011875306>

**2.4 安装 Redis, Jumpserver 使用 Redis 做 cache 和 celery broke**

::

    $ yum -y install redis
    $ systemctl start redis

    # centos6
    $ service redis start


**2.5 安装 MySQL**

本教程使用 Mysql 作为数据库，如果不使用 Mysql 可以跳过相关 Mysql 安装和配置

::

    # centos7
    $ yum -y install mariadb mariadb-devel mariadb-server # centos7下安装的是mariadb
    $ systemctl enable mariadb
    $ systemctl start mariadb

    # centos6
    $ yum -y install mysql mysql-devel mysql-server
    $ chkconfig mysqld on
    $ service mysqld start

**2.6 创建数据库 Jumpserver 并授权**

::

    $ mysql
    > create database jumpserver default charset 'utf8';
    > grant all on jumpserver.* to 'jumpserver'@'127.0.0.1' identified by 'somepassword';

**2.7 修改 Jumpserver 配置文件**

::

    $ cd /opt/jumpserver
    $ cp config_example.py config.py
    $ vi config.py

    # 我们计划修改 DevelopmentConfig 中的配置，因为默认 Jumpserver 使用该配置，它继承自 Config

**注意: 配置文件是 Python 格式，不要用 TAB，而要用空格**

::

    class DevelopmentConfig(Config):
        DEBUG = True
        DB_ENGINE = 'mysql'
        DB_HOST = '127.0.0.1'
        DB_PORT = 3306
        DB_USER = 'jumpserver'
        DB_PASSWORD = 'somepassword'
        DB_NAME = 'jumpserver'

    ...

    config = DevelopmentConfig()  # 确保使用的是刚才设置的配置文件

**2.8 生成数据库表结构和初始化数据**

::

    $ cd /opt/jumpserver/utils
    $ bash make_migrations.sh

**2.9 运行 Jumpserver**

::

    $ cd /opt/jumpserver
    $ python run_server.py all

运行不报错，请浏览器访问 http://192.168.244.144:8080/
（这里只是 Jumpserver, 没有 Web Terminal，所以访问 Web Terminal 会报错。如果不能访问请检查主机8080端口号是否能访问，AWS 的 EC2 的80、8080端口受到限制，需要 ICP 备案才可以开放，遇到这种情况，可到 config.py 文件里修改 Jumpserver 端口为8888。）

账号: admin 密码: admin

三. 安装 SSH Server 和 WebSocket Server: Coco
~~~~~~~~~~~~~~~~~~~~~~~~~~~~~~~~~~~~~~~~~~~~~~~~~

**3.1 下载或 Clone 项目**

新开一个终端，连接测试机，别忘了 source /opt/py3/bin/activate

::

    $ cd /opt
    $ git clone https://github.com/jumpserver/coco.git && cd coco && git checkout master


**3.2 安装依赖**

::

    $ cd /opt/coco/requirements
    $ yum -y  install $(cat rpm_requirements.txt)
    $ pip install -r requirements.txt

**3.3 查看配置文件并运行**

::

    $ cd /opt/coco
    $ cp conf_example.py conf.py
    $ python run_server.py

这时需要去 Jumpserver 管理后台-会话管理-终端管理（http://192.168.244.144:8080/terminal/terminal/）接受 Coco 的注册

::

    Coco version 0.4.0, more see https://www.jumpserver.org
    Starting ssh server at 0.0.0.0:2222
    Quit the server with CONTROL-C.

**3.4 测试连接**

::

    $ ssh -p2222 admin@192.168.244.144
    密码: admin

    如果是用在 Windows 下，Xshell Terminal 登录语法如下
    $ssh admin@192.168.244.144 2222
    密码: admin
    如果能登陆代表部署成功

四. 安装 Web Terminal 前端: Luna
~~~~~~~~~~~~~~~~~~~~~~~~~~~~~~~~~~

Luna 已改为纯前端，需要 Nginx 来运行访问

访问（https://github.com/jumpserver/luna/releases）下载对应版本的 release 包，直接解压，不需要编译

4.1 解压 Luna

::

    $ pwd
    /opt/

    $ wget https://github.com/jumpserver/luna/releases/download/v1.0.0/luna.tar.gz
    $ tar xvf luna.tar.gz
    $ ls /opt/luna
    ...

或直接 Clone 项目

::

    $ cd /opt
    $ git clone https://github.com/jumpserver/luna.git


五. 安装 Windows 支持组件
~~~~~~~~~~~~~~~~~~~~~~~~~~

因为手动安装 guacamole 组件比较复杂，这里提供打包好的 docker 使用, 启动 guacamole

5.1 Docker安装 (仅针对CentOS7，CentOS6安装Docker相对比较复杂)

::

    $ yum remove docker-latest-logrotate  docker-logrotate  docker-selinux dockdocker-engine
    $ yum install docker-ce
    $ yum install -y yum-utils   device-mapper-persistent-data   lvm2
    $
    $ yum-config-manager     --add-repo     https://download.docker.com/linux/centos/docker-ce.repo
    $ yum-config-manager --enable docker-ce-edge
    $ yum-config-manager --enable docker-ce-test
    $ yum-config-manager --disable docker-ce-edge
    $ yum install docker-ce
    $
    $ systemctl status docker
    $ systemctl start docker
    $ systemctl status docker


5.2 启动 Guacamole

这里所需要注意的是 guacamole 暴露出来的端口是 8081，若与主机上其他端口冲突请自定义

修改 JUMPSERVER_SERVER 环境变量的配置，填上 Jumpserver 的内网地址, 启动成功后去
Jumpserver-会话管理-终端管理 接受[Gua]开头的一个注册

.. code:: shell


    # 注意：这里一定要改写一下本机的IP地址, 否则会出错, 带宽有限, 下载时间可能有点长，可以喝杯咖啡，撩撩对面的妹子

    $ docker run --name jms_guacamole -d \
      -p 8081:8080 -v /opt/guacamole/key:/config/guacamole/key \
      -e JUMPSERVER_KEY_DIR=/config/guacamole/key \
      -e JUMPSERVER_SERVER=http://<填写本机的IP地址>:8080 \
      registry.jumpserver.org/public/guacamole:1.0.0

<<<<<<< HEAD
这里所需要注意的是 guacamole 暴露出来的端口是 8081，若与主机上其他端口冲突请自定义一下。

再次强调：修改 JUMPSERVER_SERVER 环境变量的配置，填上 Jumpserver 的内网地址, 这时
去 Jumpserver 会话管理-终端管理（http://192.168.244.144:8080/terminal/terminal/） 接受[Gua]开头的一个注册

Docker 安装请参考 <https://www.cnblogs.com/yufeng218/p/8370670.html>

Docker 卸载请参考 <http://blog.csdn.net/liujingqiu/article/details/74783780>
=======
>>>>>>> c4fc2523

六. 配置 Nginx 整合各组件
~~~~~~~~~~~~~~~~~~~~~~~~~

6.1 安装 Nginx 根据喜好选择安装方式和版本

.. code:: shell

    $ yum -y install nginx


<<<<<<< HEAD
6.2 准备配置文件

::

    $ vi /etc/nginx/conf.d/jumpserver.conf
=======
6.2 准备N配置文件 修改 /etc/nginx/nginx.conf
>>>>>>> c4fc2523

内容如下：

::

    $ vim /etc/nginx/nginx.conf

    ... 省略
    # 把默认server配置块改成这样

    server {
        listen 80;

        proxy_set_header X-Real-IP $remote_addr;
        proxy_set_header Host $host;
        proxy_set_header X-Forwarded-For $proxy_add_x_forwarded_for;

        location /luna/ {
            try_files $uri / /index.html;
            alias /opt/luna/;
        }

        location /media/ {
            add_header Content-Encoding gzip;
            root /opt/jumpserver/data/;
        }

        location /static/ {
            root /opt/jumpserver/data/;
        }

        location /socket.io/ {
            proxy_pass       http://localhost:5000/socket.io/;  # 如果coco安装在别的服务器，请填写它的ip
            proxy_buffering off;
            proxy_http_version 1.1;
            proxy_set_header Upgrade $http_upgrade;
            proxy_set_header Connection "upgrade";
        }

        location /guacamole/ {
            proxy_pass       http://localhost:8081/;  # 如果guacamole安装在别的服务器，请填写它的ip
            proxy_buffering off;
            proxy_http_version 1.1;
            proxy_set_header X-Forwarded-For $proxy_add_x_forwarded_for;
            proxy_set_header Upgrade $http_upgrade;
            proxy_set_header Connection $http_connection;
            access_log off;
        }

        location / {
            proxy_pass http://localhost:8080;  # 如果jumpserver安装在别的服务器，请填写它的ip
        }
    }

    ... 省略

6.3 运行 Nginx

::

    nginx -t   # 确保配置没有问题, 有问题请先解决

    # CentOS 7
    $ systemctl start nginx
    $ systemctl enable nginx


    # CentOS 6
    $ service nginx start
    $ chkconfig nginx on



6.4 访问 http://192.168.244.144<|MERGE_RESOLUTION|>--- conflicted
+++ resolved
@@ -43,7 +43,7 @@
     $ tar xvf Python-3.6.1.tar.xz  && cd Python-3.6.1
     $ ./configure && make && make install
 
-    # 必须执行编译安装，否则安装 Python 库依赖会出错
+    # 这里必须执行编译安装，否则在安装 Python 库依赖时会有麻烦...
 
 **1.3 建立 Python 虚拟环境**
 
@@ -271,7 +271,7 @@
 这里所需要注意的是 guacamole 暴露出来的端口是 8081，若与主机上其他端口冲突请自定义
 
 修改 JUMPSERVER_SERVER 环境变量的配置，填上 Jumpserver 的内网地址, 启动成功后去
-Jumpserver-会话管理-终端管理 接受[Gua]开头的一个注册
+Jumpserver 会话管理-终端管理（http://192.168.244.144:8080/terminal/terminal/）接受[Gua]开头的一个注册
 
 .. code:: shell
 
@@ -284,18 +284,6 @@
       -e JUMPSERVER_SERVER=http://<填写本机的IP地址>:8080 \
       registry.jumpserver.org/public/guacamole:1.0.0
 
-<<<<<<< HEAD
-这里所需要注意的是 guacamole 暴露出来的端口是 8081，若与主机上其他端口冲突请自定义一下。
-
-再次强调：修改 JUMPSERVER_SERVER 环境变量的配置，填上 Jumpserver 的内网地址, 这时
-去 Jumpserver 会话管理-终端管理（http://192.168.244.144:8080/terminal/terminal/） 接受[Gua]开头的一个注册
-
-Docker 安装请参考 <https://www.cnblogs.com/yufeng218/p/8370670.html>
-
-Docker 卸载请参考 <http://blog.csdn.net/liujingqiu/article/details/74783780>
-=======
->>>>>>> c4fc2523
-
 六. 配置 Nginx 整合各组件
 ~~~~~~~~~~~~~~~~~~~~~~~~~
 
@@ -306,15 +294,7 @@
     $ yum -y install nginx
 
 
-<<<<<<< HEAD
-6.2 准备配置文件
-
-::
-
-    $ vi /etc/nginx/conf.d/jumpserver.conf
-=======
-6.2 准备N配置文件 修改 /etc/nginx/nginx.conf
->>>>>>> c4fc2523
+6.2 准备 Nginx 配置文件 修改 /etc/nginx/nginx.conf
 
 内容如下：
 
